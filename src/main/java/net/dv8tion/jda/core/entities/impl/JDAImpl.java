--- conflicted
+++ resolved
@@ -332,19 +332,6 @@
     }
 
     @Override
-<<<<<<< HEAD
-    public List<User> getUsersByName(String name, boolean ignoreCase)
-    {
-        return Collections.unmodifiableList(users.valueCollection().stream()
-                .filter(u -> ignoreCase
-                    ? name.equalsIgnoreCase(u.getName())
-                    : name.equals(u.getName()))
-                .collect(Collectors.toList()));
-    }
-
-    @Override
-=======
->>>>>>> 3a3a3bec
     public RestAction<User> retrieveUserById(String id)
     {
         return retrieveUserById(MiscUtil.parseSnowflake(id));
@@ -399,27 +386,13 @@
     @Override
     public SnowflakeCacheView<Category> getCategoryCache()
     {
-<<<<<<< HEAD
-        return Collections.unmodifiableList(guilds.valueCollection().stream()
-                .filter(g -> ignoreCase
-                    ? name.equalsIgnoreCase(g.getName())
-                    : name.equals(g.getName()))
-                .collect(Collectors.toList()));
-=======
         return categories;
->>>>>>> 3a3a3bec
     }
 
     @Override
     public SnowflakeCacheView<TextChannel> getTextChannelCache()
     {
-<<<<<<< HEAD
-        return Collections.unmodifiableList(guilds.valueCollection().stream()
-                .flatMap(guild -> guild.getRoles().stream())
-                .collect(Collectors.toList()));
-=======
         return textChannelCache;
->>>>>>> 3a3a3bec
     }
 
     @Override
@@ -437,121 +410,7 @@
     @Override
     public SnowflakeCacheView<User> getUserCache()
     {
-<<<<<<< HEAD
-        return Collections.unmodifiableList(guilds.valueCollection().stream()
-                .flatMap(guild -> guild.getRolesByName(name, ignoreCase).stream())
-                .collect(Collectors.toList()));
-    }
-
-    @Override
-    public List<TextChannel> getTextChannels()
-    {
-        return Collections.unmodifiableList(new ArrayList<>(textChannels.valueCollection()));
-    }
-
-    @Override
-    public TextChannel getTextChannelById(String id)
-    {
-        return textChannels.get(MiscUtil.parseSnowflake(id));
-    }
-
-    @Override
-    public TextChannel getTextChannelById(long id)
-    {
-        return textChannels.get(id);
-    }
-
-    @Override
-    public List<TextChannel> getTextChannelsByName(String name, boolean ignoreCase)
-    {
-        return Collections.unmodifiableList(textChannels.valueCollection().stream()
-                .filter(tc -> ignoreCase
-                    ? name.equalsIgnoreCase(tc.getName())
-                    : name.equals(tc.getName()))
-                .collect(Collectors.toList()));
-    }
-
-    @Override
-    public List<VoiceChannel> getVoiceChannels()
-    {
-        return Collections.unmodifiableList(new ArrayList<>(voiceChannels.valueCollection()));
-    }
-
-    @Override
-    public VoiceChannel getVoiceChannelById(String id)
-    {
-        return voiceChannels.get(MiscUtil.parseSnowflake(id));
-    }
-
-    @Override
-    public VoiceChannel getVoiceChannelById(long id)
-    {
-        return voiceChannels.get(id);
-    }
-
-    @Override
-    public List<VoiceChannel> getVoiceChannelByName(String name, boolean ignoreCase)
-    {
-        return Collections.unmodifiableList(voiceChannels.valueCollection().stream()
-                .filter(vc -> ignoreCase
-                    ? name.equalsIgnoreCase(vc.getName())
-                    : name.equals(vc.getName()))
-                .collect(Collectors.toList()));
-    }
-
-    @Override
-    public List<PrivateChannel> getPrivateChannels()
-    {
-        return Collections.unmodifiableList(new ArrayList<>(privateChannels.valueCollection()));
-    }
-
-    @Override
-    public PrivateChannel getPrivateChannelById(String id)
-    {
-        return privateChannels.get(MiscUtil.parseSnowflake(id));
-    }
-
-    @Override
-    public PrivateChannel getPrivateChannelById(long id)
-    {
-        return privateChannels.get(id);
-    }
-
-    @Override
-    public List<Emote> getEmotes()
-    {
-        return Collections.unmodifiableList(guilds.valueCollection().stream()
-                .flatMap(guild -> guild.getEmotes().stream())
-                .collect(Collectors.toList()));
-    }
-
-    @Override
-    public List<Emote> getEmotesByName(String name, boolean ignoreCase)
-    {
-        return Collections.unmodifiableList(guilds.valueCollection().stream()
-                .flatMap(guild -> guild.getEmotesByName(name, ignoreCase).stream())
-                .collect(Collectors.toList()));
-    }
-
-    @Override
-    public Emote getEmoteById(String id)
-    {
-        return getEmoteById(MiscUtil.parseSnowflake(id));
-    }
-
-    @Override
-    public Emote getEmoteById(long id)
-    {
-        for (Guild guild : getGuilds())
-        {
-            Emote emote = guild.getEmoteById(id);
-            if (emote != null)
-                return emote;
-        }
-        return null;
-=======
         return userCache;
->>>>>>> 3a3a3bec
     }
 
     public SelfUser getSelfUser()
