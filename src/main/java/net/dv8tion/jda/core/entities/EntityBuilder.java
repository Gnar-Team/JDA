--- conflicted
+++ resolved
@@ -583,15 +583,12 @@
             throw new IllegalArgumentException("An object was provided to EntityBuilder#createPresence that wasn't a Member or Friend. JSON: " + presenceJson);
     }
 
-<<<<<<< HEAD
-    public TextChannel createTextChannel(DataObject json, long guildId)
-=======
-    public Category createCategory(JSONObject json, long guildId)
+    public Category createCategory(DataObject json, long guildId)
     {
         return createCategory(json, guildId, true);
     }
 
-    public Category createCategory(JSONObject json, long guildId, boolean guildIsLoaded)
+    public Category createCategory(DataObject json, long guildId, boolean guildIsLoaded)
     {
         final long id = json.getLong("id");
         CategoryImpl channel = api.getCategoryMap().get(id);
@@ -605,10 +602,10 @@
 
         if (!json.isNull("permission_overwrites") && guildIsLoaded)
         {
-            JSONArray overrides = json.getJSONArray("permission_overwrites");
+            DataArray overrides = json.getArray("permission_overwrites");
             for (int i = 0; i < overrides.length(); i++)
             {
-                createPermissionOverride(overrides.getJSONObject(i), channel);
+                createPermissionOverride(overrides.getObject(i), channel);
             }
         }
 
@@ -617,18 +614,13 @@
                 .setRawPosition(json.getInt("position"));
     }
 
-    public TextChannel createTextChannel(JSONObject json, long guildId)
->>>>>>> 1e378c7a
+    public TextChannel createTextChannel(DataObject json, long guildId)
     {
         return createTextChannel(json, guildId, true);
 
     }
-<<<<<<< HEAD
+
     public TextChannel createTextChannel(DataObject json, long guildId, boolean guildIsLoaded)
-=======
-
-    public TextChannel createTextChannel(JSONObject json, long guildId, boolean guildIsLoaded)
->>>>>>> 1e378c7a
     {
         final long id = json.getLong("id");
         TextChannelImpl channel = (TextChannelImpl) api.getTextChannelMap().get(id);
@@ -662,12 +654,8 @@
     {
         return createVoiceChannel(json, guildId, true);
     }
-<<<<<<< HEAD
+
     public VoiceChannel createVoiceChannel(DataObject json, long guildId, boolean guildIsLoaded)
-=======
-
-    public VoiceChannel createVoiceChannel(JSONObject json, long guildId, boolean guildIsLoaded)
->>>>>>> 1e378c7a
     {
         final long id = json.getLong("id");
         VoiceChannelImpl channel = ((VoiceChannelImpl) api.getVoiceChannelMap().get(id));
