--- conflicted
+++ resolved
@@ -53,14 +53,8 @@
         Guild.MFALevel mfaLevel = Guild.MFALevel.fromKey(content.getInt("mfa_level"));
         Guild.ExplicitContentLevel explicitContentLevel = Guild.ExplicitContentLevel.fromKey(content.getInt("explicit_content_filter"));
         Guild.Timeout afkTimeout = Guild.Timeout.fromKey(content.getInt("afk_timeout"));
-<<<<<<< HEAD
         VoiceChannel afkChannel = content.isNull("afk_channel_id")
-                ? null : guild.getVoiceChannelMap().get(content.getLong("afk_channel_id"));
-=======
-        VoiceChannel afkChannel = !content.isNull("afk_channel_id")
-                ? guild.getVoiceChannelsMap().get(content.getLong("afk_channel_id"))
-                : null;
->>>>>>> 3a3a3bec
+                ? null : guild.getVoiceChannelsMap().get(content.getLong("afk_channel_id"));
         TextChannel systemChannel = !content.isNull("system_channel_id")
                 ? guild.getTextChannelsMap().get(content.getLong("system_channel_id"))
                 : null;
