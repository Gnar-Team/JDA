--- conflicted
+++ resolved
@@ -46,16 +46,13 @@
             return null;
         }
 
-<<<<<<< HEAD
+
         final long userId = content.getObject("user").getLong("id");
-=======
-        final long userId = content.getJSONObject("user").getLong("id");
         if (userId == api.getSelfUser().getIdLong())
         {
             //We probably just left the guild and this event is trying to remove us from the guild, therefore ignore
             return null;
         }
->>>>>>> 7c2369b0
         MemberImpl member = (MemberImpl) guild.getMembersMap().remove(userId);
 
         if (member == null)
