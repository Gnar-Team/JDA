--- conflicted
+++ resolved
@@ -49,12 +49,7 @@
         memberChunks.add(members);
 
         int currentTotal = 0;
-<<<<<<< HEAD
         for (DataArray arr : memberChunks)
-        {
-=======
-        for (JSONArray arr : memberChunks)
->>>>>>> d1e51fa3
             currentTotal += arr.length();
 
         if (currentTotal >= expectMemberCount)
@@ -64,6 +59,7 @@
             memberChunksCache.remove(guildId);
             expectedGuildMembers.remove(guildId);
         }
+
         return null;
     }
 
