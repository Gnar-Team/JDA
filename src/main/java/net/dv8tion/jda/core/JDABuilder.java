/*
 *     Copyright 2015-2017 Austin Keener & Michael Ritter & Florian Spieß
 *
 * Licensed under the Apache License, Version 2.0 (the "License");
 * you may not use this file except in compliance with the License.
 * You may obtain a copy of the License at
 *
 *     http://www.apache.org/licenses/LICENSE-2.0
 *
 * Unless required by applicable law or agreed to in writing, software
 * distributed under the License is distributed on an "AS IS" BASIS,
 * WITHOUT WARRANTIES OR CONDITIONS OF ANY KIND, either express or implied.
 * See the License for the specific language governing permissions and
 * limitations under the License.
 */
package net.dv8tion.jda.core;

import com.neovisionaries.ws.client.WebSocketFactory;
import net.dv8tion.jda.core.JDA.Status;
import net.dv8tion.jda.core.audio.factory.IAudioSendFactory;
import net.dv8tion.jda.core.entities.Game;
import net.dv8tion.jda.core.entities.impl.JDAImpl;
import net.dv8tion.jda.core.exceptions.AccountTypeException;
import net.dv8tion.jda.core.events.Event;
import net.dv8tion.jda.core.events.ReadyEvent;
import net.dv8tion.jda.core.exceptions.RateLimitedException;
import net.dv8tion.jda.core.hooks.EventListener;
import net.dv8tion.jda.core.hooks.IEventManager;
import net.dv8tion.jda.core.hooks.SubscribeEvent;
import net.dv8tion.jda.core.managers.impl.PresenceImpl;
import net.dv8tion.jda.core.requests.SessionReconnectQueue;
import net.dv8tion.jda.core.utils.Checks;
import okhttp3.OkHttpClient;

import javax.security.auth.login.LoginException;
import java.util.*;

/**
 * Used to create new {@link net.dv8tion.jda.core.JDA} instances. This is also useful for making sure all of
 * your {@link net.dv8tion.jda.core.hooks.EventListener EventListeners} are registered
 * before {@link net.dv8tion.jda.core.JDA} attempts to log in.
 *
 * <p>A single JDABuilder can be reused multiple times. Each call to
 * {@link net.dv8tion.jda.core.JDABuilder#buildAsync() buildAsync()} or
 * {@link net.dv8tion.jda.core.JDABuilder#buildBlocking() buildBlocking()}
 * creates a new {@link net.dv8tion.jda.core.JDA} instance using the same information.
 * This means that you can have listeners easily registered to multiple {@link net.dv8tion.jda.core.JDA} instances.
 */
public class JDABuilder
{
    protected final List<Object> listeners = new LinkedList<>();

    protected SessionReconnectQueue reconnectQueue = null;
    protected ShardedRateLimiter shardRateLimiter = null;
    protected OkHttpClient.Builder httpClientBuilder = null;
    protected WebSocketFactory wsFactory = null;
    protected AccountType accountType;
    protected String token = null;
    protected IEventManager eventManager = null;
    protected IAudioSendFactory audioSendFactory = null;
    protected JDAImpl.ShardInfoImpl shardInfo = null;
    protected Game game = null;
    protected OnlineStatus status = OnlineStatus.ONLINE;
    protected int maxReconnectDelay = 900;
    protected int corePoolSize = 2;
    protected boolean enableVoice = true;
    protected boolean enableShutdownHook = true;
    protected boolean enableBulkDeleteSplitting = true;
    protected boolean autoReconnect = true;
    protected boolean idle = false;

    /**
     * Creates a completely empty JDABuilder.
     * <br>If you use this, you need to set the  token using
     * {@link net.dv8tion.jda.core.JDABuilder#setToken(String) setToken(String)}
     * before calling {@link net.dv8tion.jda.core.JDABuilder#buildAsync() buildAsync()}
     * or {@link net.dv8tion.jda.core.JDABuilder#buildBlocking() buildBlocking()}
     *
     * @param  accountType
     *         The {@link net.dv8tion.jda.core.AccountType AccountType}.
     */
    public JDABuilder(AccountType accountType)
    {
        if (accountType == null)
            throw new NullPointerException("Provided AccountType was null!");
        this.accountType = accountType;
    }

    /**
     * Sets the queue that will be used to reconnect sessions.
     * <br>This will ensure that sessions do not reconnect at the same time!
     *
     * <p><b>It is required to use the same instance of this queue for all JDA sessions of the same bot account!
     * <br>Not doing that may result in <u>API spam and finally an IP ban.</u></b>
     *
     * @param  queue
     *         {@link net.dv8tion.jda.core.requests.SessionReconnectQueue SessionReconnectQueue} to use
     *
     * @return The {@link net.dv8tion.jda.core.JDABuilder JDABuilder} instance. Useful for chaining.
     */
    public JDABuilder setReconnectQueue(SessionReconnectQueue queue)
    {
        this.reconnectQueue = queue;
        return this;
    }

    /**
     * Sets the {@link net.dv8tion.jda.core.ShardedRateLimiter ShardedRateLimiter} that will be used to keep
     * track of rate limits across sessions.
     * <br>When one shard hits the global rate limit all others will be informed by this value wrapper.
     * This does nothing for {@link net.dv8tion.jda.core.AccountType#CLIENT AccountType.CLIENT}!
     *
     * <p>It is recommended to use the same ShardedRateLimiter for all shards and not one each. This is
     * similar to {@link net.dv8tion.jda.core.requests.SessionReconnectQueue SessionReconnectQueue}!
     *
     * <p><b>This value is set when invoking {@link #setToken(String)} and cannot be unset using {@code null}. The re-use of this builder
     * to build each shard is sufficient and setting it is not required.</b>
     * <br>Providing {@code null} is equivalent to doing {@code setShardedRateLimiter(new ShardedRateLimiter())}.
     *
     * <p>When you construct multiple JDABuilder instances to build shards it is recommended to use the same ShardedRateLimiter on
     * all of them. But it is to be <u>avoided</u> to use the same ShardedRateLimiter for different accounts/tokens!
     *
     * @param  rateLimiter
     *         ShardedRateLimiter used to keep track of cross-session rate limits
     *
     * @return The {@link net.dv8tion.jda.core.JDABuilder JDABuilder} instance. Useful for chaining.
     */
    public JDABuilder setShardedRateLimiter(ShardedRateLimiter rateLimiter)
    {
        if (accountType != AccountType.BOT)
            this.shardRateLimiter = null;
        else
            this.shardRateLimiter = rateLimiter == null ? new ShardedRateLimiter() : rateLimiter;
        return this;
    }

    /**
     * Sets the token that will be used by the {@link net.dv8tion.jda.core.JDA} instance to log in when
     * {@link net.dv8tion.jda.core.JDABuilder#buildAsync() buildAsync()}
     * or {@link net.dv8tion.jda.core.JDABuilder#buildBlocking() buildBlocking()}
     * is called.
     *
     * <p><u><b>This will reset the prior provided {@link #setShardedRateLimiter(ShardedRateLimiter)} setting
     * if this token is different to the previously set token!</b></u>
     *
     * <h2>For {@link net.dv8tion.jda.core.AccountType#BOT}</h2>
     * <ol>
     *     <li>Go to your <a href="https://discordapp.com/developers/applications/me">Discord Applications</a></li>
     *     <li>Create or select an already existing application</li>
     *     <li>Verify that it has already been turned into a Bot. If you see the "Create a Bot User" button, click it.</li>
     *     <li>Click the <i>click to reveal</i> link beside the <b>Token</b> label to show your Bot's {@code token}</li>
     * </ol>
     *
     * <h2>For {@link net.dv8tion.jda.core.AccountType#CLIENT}</h2>
     * <br>Using either the Discord desktop app or the Browser Webapp
     * <ol>
     *     <li>Press {@code Ctrl-Shift-i} which will bring up the developer tools.</li>
     *     <li>Go to the {@code Application} tab</li>
     *     <li>Under {@code Storage}, select {@code Local Storage}, and then {@code discordapp.com}</li>
     *     <li>Find the {@code token} row and copy the value that is in quotes.</li>
     * </ol>
     *
     * @param  token
     *         The token of the account that you would like to login with.
     *
     * @return Returns the {@link net.dv8tion.jda.core.JDABuilder JDABuilder} instance. Useful for chaining.
     */
    public JDABuilder setToken(String token)
    {
        //Share ratelimit for the same token
        // when this builder is used to build different accounts this makes sure we don't use the
        // same ratelimiter on them as it would be inaccurate
        if (accountType == AccountType.BOT && !Objects.equals(token, this.token))
            shardRateLimiter = new ShardedRateLimiter();
        this.token = token;
        return this;
    }

    /**
     * Sets the {@link okhttp3.OkHttpClient.Builder Builder} that will be used by JDA's requester.
     * This can be used to set things such as connection timeout and proxy. 
     *
     * @param  builder
     *         The new {@link okhttp3.OkHttpClient.Builder Builder} to use.
     *
     * @return Returns the {@link net.dv8tion.jda.core.JDABuilder JDABuilder} instance. Useful for chaining.
     */
    public JDABuilder setHttpClientBuilder(OkHttpClient.Builder builder)
    {
        this.httpClientBuilder = builder;
        return this;
    }

    /**
     * Sets the {@link com.neovisionaries.ws.client.WebSocketFactory WebSocketFactory} that will be used by JDA's websocket client.
     * This can be used to set things such as connection timeout and proxy.
     *
     * @param  factory
     *         The new {@link com.neovisionaries.ws.client.WebSocketFactory WebSocketFactory} to use.
     *
     * @return Returns the {@link net.dv8tion.jda.core.JDABuilder JDABuilder} instance. Useful for chaining.
     */
    public JDABuilder setWebsocketFactory(WebSocketFactory factory)
    {
        this.wsFactory = factory;
        return this;
    }

    /**
     * Sets the core pool size for the global JDA
     * {@link java.util.concurrent.ScheduledExecutorService ScheduledExecutorService} which is used
     * in various locations throughout the JDA instance created by this builder. (Default: 2)
     *
     * @param  size
     *         The core pool size for the global JDA executor
     *
     * @throws java.lang.IllegalArgumentException
     *         If the specified core pool size is not positive
     *
     * @return The {@link net.dv8tion.jda.core.JDABuilder JDABuilder} instance. Useful for chaining.
     */
    public JDABuilder setCorePoolSize(int size)
    {
        Checks.positive(size, "Core pool size");
        this.corePoolSize = size;
        return this;
    }

    /**
     * Enables/Disables Voice functionality.
     * <br>This is useful, if your current system doesn't support Voice and you do not need it.
     *
     * <p>Default: <b>true (enabled)</b>
     *
     * @param  enabled
     *         True - enables voice support.
     *
     * @return The {@link net.dv8tion.jda.core.JDABuilder JDABuilder} instance. Useful for chaining.
     */
    public JDABuilder setAudioEnabled(boolean enabled)
    {
        this.enableVoice = enabled;
        return this;
    }

    /**
     * If enabled, JDA will separate the bulk delete event into individual delete events, but this isn't as efficient as
     * handling a single event would be. It is recommended that BulkDelete Splitting be disabled and that the developer
     * should instead handle the {@link net.dv8tion.jda.core.events.message.MessageBulkDeleteEvent MessageBulkDeleteEvent}
     *
     * <p>Default: <b>true (enabled)</b>
     *
     * @param  enabled
     *         True - The MESSAGE_DELETE_BULK will be split into multiple individual MessageDeleteEvents.
     *
     * @return The {@link net.dv8tion.jda.core.JDABuilder JDABuilder} instance. Useful for chaining.
     */
    public JDABuilder setBulkDeleteSplittingEnabled(boolean enabled)
    {
        this.enableBulkDeleteSplitting = enabled;
        return this;
    }

    /**
     * Enables/Disables the use of a Shutdown hook to clean up JDA.
     * <br>When the Java program closes shutdown hooks are run. This is used as a last-second cleanup
     * attempt by JDA to properly close connections.
     *
     * <p>Default: <b>true (enabled)</b>
     *
     * @param  enable
     *         True (default) - use shutdown hook to clean up JDA if the Java program is closed.
     *
     * @return Return the {@link net.dv8tion.jda.core.JDABuilder JDABuilder } instance. Useful for chaining.
     */
    public JDABuilder setEnableShutdownHook(boolean enable)
    {
        this.enableShutdownHook = enable;
        return this;
    }

    /**
     * Sets whether or not JDA should try to reconnect if a connection-error is encountered.
     * <br>This will use an incremental reconnect (timeouts are increased each time an attempt fails).
     *
     * Default: <b>true (enabled)</b>
     *
     * @param  autoReconnect
     *         If true - enables autoReconnect
     *
     * @return Returns the {@link net.dv8tion.jda.core.JDABuilder JDABuilder} instance. Useful for chaining.
     */
    public JDABuilder setAutoReconnect(boolean autoReconnect)
    {
        this.autoReconnect = autoReconnect;
        return this;
    }

    /**
     * Changes the internally used EventManager.
     * <br>There are 2 provided Implementations:
     * <ul>
     *     <li>{@link net.dv8tion.jda.core.hooks.InterfacedEventManager InterfacedEventManager} which uses the Interface
     *     {@link net.dv8tion.jda.core.hooks.EventListener EventListener} (tip: use the {@link net.dv8tion.jda.core.hooks.ListenerAdapter ListenerAdapter}).
     *     <br>This is the default EventManager.</li>
     *
     *     <li>{@link net.dv8tion.jda.core.hooks.AnnotatedEventManager AnnotatedEventManager} which uses the Annotation
     *         {@link net.dv8tion.jda.core.hooks.SubscribeEvent @SubscribeEvent} to mark the methods that listen for events.</li>
     * </ul>
     * <br>You can also create your own EventManager (See {@link net.dv8tion.jda.core.hooks.IEventManager}).
     *
     * @param  manager
     *         The new {@link net.dv8tion.jda.core.hooks.IEventManager} to use.
     *
     * @return Returns the {@link net.dv8tion.jda.core.JDABuilder JDABuilder} instance. Useful for chaining.
     */
    public JDABuilder setEventManager(IEventManager manager)
    {
        this.eventManager = manager;
        return this;
    }

    /**
     * Changes the factory used to create {@link net.dv8tion.jda.core.audio.factory.IAudioSendSystem IAudioSendSystem}
     * objects which handle the sending loop for audio packets.
     * <br>By default, JDA uses {@link net.dv8tion.jda.core.audio.factory.DefaultSendFactory DefaultSendFactory}.
     *
     * @param  factory
     *         The new {@link net.dv8tion.jda.core.audio.factory.IAudioSendFactory IAudioSendFactory} to be used
     *         when creating new {@link net.dv8tion.jda.core.audio.factory.IAudioSendSystem} objects.
     *
     * @return Returns the {@link net.dv8tion.jda.core.JDABuilder JDABuilder} instance. Useful for chaining.
     */
    public JDABuilder setAudioSendFactory(IAudioSendFactory factory)
    {
        this.audioSendFactory = factory;
        return this;
    }

    /**
     * Sets whether or not we should mark our session as afk
     * <br>This value can be changed at any time in the {@link net.dv8tion.jda.core.managers.Presence Presence} from a JDA instance.
     *
     * @param  idle
     *         boolean value that will be provided with our IDENTIFY package to mark our session as afk or not. <b>(default false)</b>
     *
     * @return Returns the {@link net.dv8tion.jda.core.JDABuilder JDABuilder} instance. Useful for chaining.
     *
     * @see    net.dv8tion.jda.core.managers.Presence#setIdle(boolean) Presence#setIdle(boolean)
     */
    public JDABuilder setIdle(boolean idle)
    {
        this.idle = idle;
        return this;
    }

    /**
     * Sets the {@link net.dv8tion.jda.core.entities.Game Game} for our session.
     * <br>This value can be changed at any time in the {@link net.dv8tion.jda.core.managers.Presence Presence} from a JDA instance.
     *
     * <p><b>Hint:</b> You can create a {@link net.dv8tion.jda.core.entities.Game Game} object using
     * {@link net.dv8tion.jda.core.entities.Game#of(String)} or {@link net.dv8tion.jda.core.entities.Game#of(String, String)}.
     *
     * @param  game
     *         An instance of {@link net.dv8tion.jda.core.entities.Game Game} (null allowed)
     *
     * @return Returns the {@link net.dv8tion.jda.core.JDABuilder JDABuilder} instance. Useful for chaining.
     *
     * @see    net.dv8tion.jda.core.managers.Presence#setGame(Game)  Presence.setGame(Game)
     */
    public JDABuilder setGame(Game game)
    {
        this.game = game;
        return this;
    }

    /**
     * Sets the {@link net.dv8tion.jda.core.OnlineStatus OnlineStatus} our connection will display.
     * <br>This value can be changed at any time in the {@link net.dv8tion.jda.core.managers.Presence Presence} from a JDA instance.
     *
     * <p><b>Note:</b>This will not take affect for {@link net.dv8tion.jda.core.AccountType#CLIENT AccountType.CLIENT}
     * if the status specified in the user_settings is not "online" as it is overriding our identify status.
     *
     * @param  status
     *         Not-null OnlineStatus (default online)
     *
     * @throws IllegalArgumentException
     *         if the provided OnlineStatus is null or {@link net.dv8tion.jda.core.OnlineStatus#UNKNOWN UNKNOWN}
     *
     * @return Returns the {@link net.dv8tion.jda.core.JDABuilder JDABuilder} instance. Useful for chaining.
     *
     * @see    net.dv8tion.jda.core.managers.Presence#setStatus(OnlineStatus) Presence.setStatus(OnlineStatus)
     */
    public JDABuilder setStatus(OnlineStatus status)
    {
        if (status == null || status == OnlineStatus.UNKNOWN)
            throw new IllegalArgumentException("OnlineStatus cannot be null or unknown!");
        this.status = status;
        return this;
    }

    /**
     * Adds all provided listeners to the list of listeners that will be used to populate the {@link net.dv8tion.jda.core.JDA JDA} object.
     * <br>This uses the {@link net.dv8tion.jda.core.hooks.InterfacedEventManager InterfacedEventListener} by default.
     * <br>To switch to the {@link net.dv8tion.jda.core.hooks.AnnotatedEventManager AnnotatedEventManager},
     * use {@link #setEventManager(net.dv8tion.jda.core.hooks.IEventManager) setEventManager(new AnnotatedEventManager())}.
     *
     * <p><b>Note:</b> When using the {@link net.dv8tion.jda.core.hooks.InterfacedEventManager InterfacedEventListener} (default),
     * given listener(s) <b>must</b> be instance of {@link net.dv8tion.jda.core.hooks.EventListener EventListener}!
     *
     * @param   listeners
     *          The listener(s) to add to the list.
     *
     * @return Returns the {@link net.dv8tion.jda.core.JDABuilder JDABuilder} instance. Useful for chaining.
     *
     * @see    net.dv8tion.jda.core.JDA#addEventListener(Object...) JDA.addEventListener(Object...)
     */
    public JDABuilder addEventListener(Object... listeners)
    {
        Collections.addAll(this.listeners, listeners);
        return this;
    }

    /**
     * Removes all provided listeners from the list of listeners.
     *
     * @param  listeners
     *         The listener(s) to remove from the list.
     *
     * @return Returns the {@link net.dv8tion.jda.core.JDABuilder JDABuilder} instance. Useful for chaining.
     *
     * @see    net.dv8tion.jda.core.JDA#removeEventListener(Object...) JDA.removeEventListener(Object...)
     */
    public JDABuilder removeEventListener(Object... listeners)
    {
        this.listeners.removeAll(Arrays.asList(listeners));
        return this;
    }

    /**
     * Sets the maximum amount of time that JDA will back off to wait when attempting to reconnect the MainWebsocket.
     * <br>Provided value must be 32 or greater.
     *
     * @param  maxReconnectDelay
     *         The maximum amount of time that JDA will wait between reconnect attempts in seconds.
     *
     * @throws java.lang.IllegalArgumentException
     *         Thrown if the provided {@code maxReconnectDelay} is less than 32.
     *
     * @return Returns the {@link net.dv8tion.jda.core.JDABuilder JDABuilder} instance. Useful for chaining.
     */
    public JDABuilder setMaxReconnectDelay(int maxReconnectDelay)
    {
        Checks.check(maxReconnectDelay >= 32, "Max reconnect delay must be 32 seconds or greater. You provided %d.", maxReconnectDelay);

        this.maxReconnectDelay = maxReconnectDelay;
        return this;
    }

    /**
     * This will enable sharding mode for JDA.
     * <br>In sharding mode, guilds are split up and assigned one of multiple shards (clients).
     * <br>The shardId that receives all stuff related to given bot is calculated as follows: shardId == (guildId {@literal >>} 22) % shardTotal;
     * <br><b>PMs are only sent to shard 0.</b>
     *
     * <p>Please note, that a shard will not know about guilds which are not assigned to it.
     *
     * <p><u><b>When sharding it is a required to use a {@link net.dv8tion.jda.core.requests.SessionReconnectQueue SessionReconnectQueue}
     * to ensure that shards will not reconnect at the same time and cause API spam. See {@link #setReconnectQueue(SessionReconnectQueue)}</b></u>
     *
     * <p><b>It is not possible to use sharding with an account for {@link net.dv8tion.jda.core.AccountType#CLIENT AccountType.CLIENT}!</b>
     *
     * @param  shardId
     *         The id of this shard (starting at 0).
     * @param  shardTotal
     *         The number of overall shards.
     *
     * @throws net.dv8tion.jda.core.exceptions.AccountTypeException
     *         If this is used on a JDABuilder for {@link net.dv8tion.jda.core.AccountType#CLIENT AccountType.CLIENT}
     * @throws java.lang.IllegalArgumentException
     *         If the provided shard configuration is invalid
     *         ({@code 0 <= shardId < shardTotal} with {@code shardTotal > 0})
     *
     * @return The {@link net.dv8tion.jda.core.JDABuilder JDABuilder} instance. Useful for chaining.
     *
     * @see    net.dv8tion.jda.core.JDA#getShardInfo() JDA.getShardInfo()
     */
    public JDABuilder useSharding(int shardId, int shardTotal)
    {
        if (accountType != AccountType.BOT)
            throw new AccountTypeException(AccountType.BOT);
        Checks.notNegative(shardId, "Shard ID");
        Checks.positive(shardTotal, "Shard Total");
        Checks.check(shardId < shardTotal,
            "The shard ID must be lower than the shardTotal! Shard IDs are 0-based.");
        shardInfo = new JDAImpl.ShardInfoImpl(shardId, shardTotal);
        return this;
    }

    /**
     * Builds a new {@link net.dv8tion.jda.core.JDA} instance and uses the provided token to start the login process.
     * <br>The login process runs in a different thread, so while this will return immediately, {@link net.dv8tion.jda.core.JDA} has not
     * finished loading, thus many {@link net.dv8tion.jda.core.JDA} methods have the chance to return incorrect information.
     * <br>The main use of this method is to start the JDA connect process and do other things in parallel while startup is
     * being performed like database connection or local resource loading.
     *
     * <p>If you wish to be sure that the {@link net.dv8tion.jda.core.JDA} information is correct, please use
     * {@link net.dv8tion.jda.core.JDABuilder#buildBlocking() buildBlocking()} or register an
     * {@link net.dv8tion.jda.core.hooks.EventListener EventListener} to listen for the
     * {@link net.dv8tion.jda.core.events.ReadyEvent ReadyEvent} .
     *
     * @throws LoginException
     *         If the provided token is invalid.
     * @throws IllegalArgumentException
     *         If the provided token is empty or null.
     * @throws RateLimitedException
     *         If we are being Rate limited.
     *
     * @return A {@link net.dv8tion.jda.core.JDA} instance that has started the login process. It is unknown as
     *         to whether or not loading has finished when this returns.
     */
    public JDA buildAsync() throws LoginException, IllegalArgumentException, RateLimitedException
    {
        OkHttpClient.Builder httpClientBuilder = this.httpClientBuilder == null ? new OkHttpClient.Builder() : this.httpClientBuilder;
        WebSocketFactory wsFactory = this.wsFactory == null ? new WebSocketFactory() : this.wsFactory;
        JDAImpl jda = new JDAImpl(accountType, httpClientBuilder, wsFactory, shardRateLimiter,
                                  autoReconnect, enableVoice, enableShutdownHook, enableBulkDeleteSplitting,
                                  corePoolSize, maxReconnectDelay);

        if (eventManager != null)
            jda.setEventManager(eventManager);

        if (audioSendFactory != null)
            jda.setAudioSendFactory(audioSendFactory);

        listeners.forEach(jda::addEventListener);
        jda.setStatus(JDA.Status.INITIALIZED);  //This is already set by JDA internally, but this is to make sure the listeners catch it.

        // Set the presence information before connecting to have the correct information ready when sending IDENTIFY
        ((PresenceImpl) jda.getPresence())
                .setCacheGame(game)
                .setCacheIdle(idle)
                .setCacheStatus(status);
        jda.login(token, shardInfo, reconnectQueue);
        return jda;
    }

    /**
     * Builds a new {@link net.dv8tion.jda.core.JDA} instance and uses the provided token to start the login process.
     * <br>This method will block until JDA has reached the specified connection status.
     *
     * <h2>Login Cycle</h2>
     * <ol>
     *     <li>{@link net.dv8tion.jda.core.JDA.Status#INITIALIZING INITIALIZING}</li>
     *     <li>{@link net.dv8tion.jda.core.JDA.Status#INITIALIZED INITIALIZED}</li>
     *     <li>{@link net.dv8tion.jda.core.JDA.Status#LOGGING_IN LOGGING_IN}</li>
     *     <li>{@link net.dv8tion.jda.core.JDA.Status#CONNECTING_TO_WEBSOCKET CONNECTING_TO_WEBSOCKET}</li>
     *     <li>{@link net.dv8tion.jda.core.JDA.Status#IDENTIFYING_SESSION IDENTIFYING_SESSION}</li>
     *     <li>{@link net.dv8tion.jda.core.JDA.Status#AWAITING_LOGIN_CONFIRMATION AWAITING_LOGIN_CONFIRMATION}</li>
     *     <li>{@link net.dv8tion.jda.core.JDA.Status#LOADING_SUBSYSTEMS LOADING_SUBSYSTEMS}</li>
     *     <li>{@link net.dv8tion.jda.core.JDA.Status#CONNECTED CONNECTED}</li>
     * </ol>
     *
     * @param  status
     *         The {@link JDA.Status Status} to wait for, once JDA has reached the specified
     *         stage of the startup cycle this method will return.
     *
     * @throws LoginException
     *         If the provided token is invalid.
     * @throws IllegalArgumentException
     *         If the provided token is empty or {@code null} or
     *         the provided status is not part of the login cycle.
     * @throws InterruptedException
     *         If an interrupt request is received while waiting for {@link net.dv8tion.jda.core.JDA} to finish logging in.
     *         This would most likely be caused by a JVM shutdown request.
     * @throws RateLimitedException
     *         If we are being Rate limited.
     *
     * @return A {@link net.dv8tion.jda.core.JDA} Object that is <b>guaranteed</b> to be logged in and finished loading.
     */
    public JDA buildBlocking(JDA.Status status) throws LoginException, IllegalArgumentException, InterruptedException, RateLimitedException
    {
        Checks.notNull(status, "Status");
        Checks.check(status.isInit(), "Cannot await the status %s as it is not part of the login cycle!", status);
        JDA jda = buildAsync();
<<<<<<< HEAD

        while(jda.getStatus() != Status.CONNECTED)
            Thread.sleep(50);
=======
        while (!jda.getStatus().isInit()                      // JDA might disconnect while starting
             || jda.getStatus().ordinal() < status.ordinal()) // Wait until status is bypassed
        {
            if (jda.getStatus() == Status.SHUTDOWN)
                throw new IllegalStateException("JDA was unable to finish starting up!");
            Thread.sleep(50);
        }
>>>>>>> 8b8a57f9

        return jda;
    }

    /**
     * Builds a new {@link net.dv8tion.jda.core.JDA} instance and uses the provided token to start the login process.
     * <br>This method will block until JDA has logged in and finished loading all resources. This is an alternative
     * to using {@link net.dv8tion.jda.core.events.ReadyEvent ReadyEvent}.
     *
     * @throws LoginException
     *         If the provided token is invalid.
     * @throws IllegalArgumentException
     *         If the provided token is empty or null.
     * @throws InterruptedException
     *         If an interrupt request is received while waiting for {@link net.dv8tion.jda.core.JDA} to finish logging in.
     *         This would most likely be caused by a JVM shutdown request.
     * @throws RateLimitedException
     *         If we are being Rate limited.
     *
     * @return A {@link net.dv8tion.jda.core.JDA} Object that is <b>guaranteed</b> to be logged in and finished loading.
     */
    public JDA buildBlocking() throws LoginException, IllegalArgumentException, InterruptedException, RateLimitedException
    {
        return buildBlocking(Status.CONNECTED);
    }
}<|MERGE_RESOLUTION|>--- conflicted
+++ resolved
@@ -21,12 +21,8 @@
 import net.dv8tion.jda.core.entities.Game;
 import net.dv8tion.jda.core.entities.impl.JDAImpl;
 import net.dv8tion.jda.core.exceptions.AccountTypeException;
-import net.dv8tion.jda.core.events.Event;
-import net.dv8tion.jda.core.events.ReadyEvent;
 import net.dv8tion.jda.core.exceptions.RateLimitedException;
-import net.dv8tion.jda.core.hooks.EventListener;
 import net.dv8tion.jda.core.hooks.IEventManager;
-import net.dv8tion.jda.core.hooks.SubscribeEvent;
 import net.dv8tion.jda.core.managers.impl.PresenceImpl;
 import net.dv8tion.jda.core.requests.SessionReconnectQueue;
 import net.dv8tion.jda.core.utils.Checks;
@@ -583,11 +579,6 @@
         Checks.notNull(status, "Status");
         Checks.check(status.isInit(), "Cannot await the status %s as it is not part of the login cycle!", status);
         JDA jda = buildAsync();
-<<<<<<< HEAD
-
-        while(jda.getStatus() != Status.CONNECTED)
-            Thread.sleep(50);
-=======
         while (!jda.getStatus().isInit()                      // JDA might disconnect while starting
              || jda.getStatus().ordinal() < status.ordinal()) // Wait until status is bypassed
         {
@@ -595,7 +586,6 @@
                 throw new IllegalStateException("JDA was unable to finish starting up!");
             Thread.sleep(50);
         }
->>>>>>> 8b8a57f9
 
         return jda;
     }
